bl_info = {  
 "name": "NMS Exporter",  
 "author": "gregkwaste, credits: monkeyman192",  
 "version": (0, 7),
 "blender": (2, 7, 0),  
 "location": "File > Export",  
 "description": "Exports to NMS File format",  
 "warning": "",
 "wiki_url": "",  
 "tracker_url": "",  
 "category": "Export"} 
 
import bpy
import bmesh
import os
import sys
from math import radians, degrees
from mathutils import Matrix,Vector

#Attempt to find 'blender.exe path'

for path in sys.path:
    if os.path.isdir(path):
        if 'nms_imp' in os.listdir(path):
            print("Found nms_imp at: ", path)
            os.chdir(path)
            break


# Add script path to sys.path
scriptpath = os.path.join(os.getcwd(),'nms_imp')
<<<<<<< HEAD
=======
#scriptpath = bpy.context.space_data.text.filepath
>>>>>>> 02e25906
#scriptpath = "J:\\Projects\\NMS_Model_Importer\\blender_script.py"
#proj_path = os.path.dirname(scriptpath)
#proj_path = bpy.path.abspath('//')
print(scriptpath)

if not scriptpath in sys.path:
    sys.path.append(scriptpath)
    #print(sys.path)
    
    
from main import Create_Data
from classes import TkMaterialData, TkMaterialFlags, TkMaterialUniform, TkMaterialSampler, TkTransformData
from classes import List, Vector4f, Collision
#Import Object Classes
from classes.Object import Model, Mesh, Locator, Reference
from LOOKUPS import MATERIALFLAGS

import main
print(main.__file__)

# ExportHelper is a helper class, defines filename and
# invoke() function which calls the file selector.
from bpy_extras.io_utils import ExportHelper
from bpy.props import StringProperty, BoolProperty, EnumProperty
from bpy.types import Operator


def write_some_data(context, filepath, use_some_setting):
    print("running write_some_data...")
    f = open(filepath, 'w', encoding='utf-8')
    f.write("Hello World %s" % use_some_setting)
    f.close()

    return {'FINISHED'}


def parse_material(ob):
    # This function returns a tkmaterialdata object with all necessary material information
    
    #Get Material stuff

    slot = ob.material_slots[0]
    mat = slot.material
    print(mat.name)
    
    #Create the material
    matflags = List()
    matsamplers = List()
    matuniforms = List()
    
    tslots = mat.texture_slots
    
    #Fetch Uniforms
    matuniforms.append(TkMaterialUniform(Name="gMaterialColourVec4",
                                         Values=Vector4f(x=mat.diffuse_color.r,
                                                         y=mat.diffuse_color.g,
                                                         z=mat.diffuse_color.b,
                                                         t=1.0)))
    matuniforms.append(TkMaterialUniform(Name="gMaterialParamsVec4",
                                         Values=Vector4f(x=0.0,
                                                         y=0.0,
                                                         z=0.0,
                                                         t=0.0)))
    matuniforms.append(TkMaterialUniform(Name="gMaterialSFXVec4",
                                         Values=Vector4f(x=0.0,
                                                         y=0.0,
                                                         z=0.0,
                                                         t=0.0)))
    matuniforms.append(TkMaterialUniform(Name="gMaterialSFXColVec4",
                                         Values=Vector4f(x=0.0,
                                                         y=0.0,
                                                         z=0.0,
                                                         t=0.0)))
    #Fetch Diffuse
    texpath = ""
    if tslots[0]:
        #Set _F01_DIFFUSEMAP
        matflags.append(TkMaterialFlags(MaterialFlag=MATERIALFLAGS[0]))
        #Create gDiffuseMap Sampler
        
        tex = tslots[0].texture
        #Check if there is no texture loaded
        if not tex.type=='IMAGE':
            raise Exception("Missing Image in Texture: " + tex.name)
        
        texpath = os.path.join(proj_path, tex.image.filepath[2:])
    print(texpath)
    sampl = TkMaterialSampler(Name="gDiffuseMap", Map=texpath, IsSRGB=True)
    matsamplers.append(sampl)
    
    #Check shadeless status
    if (mat.use_shadeless):
        #Set _F07_UNLIT
        matflags.append(TkMaterialFlags(MaterialFlag=MATERIALFLAGS[6]))    
    
    #Fetch Mask
    texpath = ""
    if tslots[1]:
        #Set _F24_AOMAP
        matflags.append(TkMaterialFlags(MaterialFlag=MATERIALFLAGS[23]))
        #Create gMaskMap Sampler
        
        tex = tslots[1].texture
        #Check if there is no texture loaded
        if not tex.type=='IMAGE':
            raise Exception("Missing Image in Texture: " + tex.name)
        
        texpath = os.path.join(proj_path, tex.image.filepath[2:])
    
    sampl = TkMaterialSampler(Name="gMaskMap", Map=texpath, IsSRGB=False)
    matsamplers.append(sampl)
    
    #Fetch Normal Map
    texpath = ""
    if tslots[2]:
        #Set _F03_NORMALMAP
        matflags.append(TkMaterialFlags(MaterialFlag=MATERIALFLAGS[2]))
        #Create gNormalMap Sampler
        
        tex = tslots[2].texture
        #Check if there is no texture loaded
        if not tex.type=='IMAGE':
            raise Exception("Missing Image in Texture: " + tex.name)
        
        texpath = os.path.join(proj_path, tex.image.filepath[2:])
    
    sampl = TkMaterialSampler(Name="gNormalMap", Map=texpath, IsSRGB=False)
    matsamplers.append(sampl)
    
    #Create materialdata struct
    tkmatdata = TkMaterialData(Name=mat.name,
                               Class='Opaque',
                               Flags=matflags,
                               Uniforms=matuniforms,
                               Samplers=matsamplers)
        
    return tkmatdata

#Main Mesh parser
def mesh_parser(ob):
    #Lists
    verts = []
    norms = []
    luvs = []
    faces = []
    # Matrices
    object_matrix_wrld = ob.matrix_world
    rot_x_mat = Matrix.Rotation(radians(-90), 4, 'X')
    scale_mat = Matrix.Scale(1, 4)
    norm_mat = ob.matrix_world.inverted().transposed()
    
    data = ob.data
    #data.update(calc_tessface=True)  # convert ngons to tris
    data.calc_tessface()
    uvcount = len(data.uv_layers)
    #Raise exception if UV Map is missing
    if (uvcount <1):
        raise Exception("Missing UV Map")
    colcount = len(data.vertex_colors)
    id = 0
    for f in data.tessfaces:  # indices
        if len(f.vertices) == 4:
            faces.append((id, id + 1, id + 2))
            faces.append((id + 3, id, id + 2))
            id += 4
        else:
            faces.append((id, id + 1, id + 2))
            id += 3

        for vert in range(len(f.vertices)):
            co = data.vertices[f.vertices[vert]].co
            norm = 100 * rot_x_mat * data.vertices[f.vertices[vert]].normal
            verts.append((co[0], co[2], co[1], 1.0)) #Invert YZ to match NMS game coords
            norms.append((norm[0], norm[1], norm[2], 1.0))

            #Get Uvs
            uv = getattr(data.tessface_uv_textures[0].data[f.index], 'uv'+str(vert + 1))
            luvs.append((uv.x, 1.0 - uv.y, 0.0, 0.0))
#            for k in range(colcount):
#                r = eval('data.tessface_vertex_colors[' + str(k) + '].data[' + str(
#                    f.index) + '].color' + str(vert + 1) + '[0]*1023')
#                g = eval('data.tessface_vertex_colors[' + str(k) + '].data[' + str(
#                    f.index) + '].color' + str(vert + 1) + '[1]*1023')
#                b = eval('data.tessface_vertex_colors[' + str(k) + '].data[' + str(
#                    f.index) + '].color' + str(vert + 1) + '[2]*1023')
#                eval('col_' + str(k) + '.append((r,g,b))')

    return verts,norms,luvs,faces

def parse_object(ob, parent):
    newob = None
    global material_dict
    
    #Get transform
    rot_x_mat = Matrix.Rotation(radians(-90), 4, 'X')
    trans, rot, scale = (ob.matrix_local).decompose()
    rot = rot.to_euler()
    print(trans)
    print(rot)
    print(scale)
    
    transform = TkTransformData(TransX=trans[0],
                               TransY=trans[2],
                               TransZ=trans[1],
                               RotX=degrees(rot[0]),
                               RotY=degrees(rot[2]),
                               RotZ=degrees(rot[1]),
                               ScaleX=scale[0],
                               ScaleY=scale[2],
                               ScaleZ=scale[1])
    
    # Main switch to identify meshes or locators/references
    if ob.type == 'MESH':
        if ob.name.startswith("NMS_COLLISION"):
            # COLLISION MESH
            print("Collision found: ", ob.name)
            split = ob.name.split("_")
            colType = split[2]
            
            optdict = {}
            optdict['Name'] = split[3]
            optdict['Transform'] = transform
            optdict['CollisionType'] = colType
            
            if (colType == "Mesh"):
                c_verts,c_norms,c_uvs,c_faces = mesh_parser(ob)
                
                #Reset Transforms on meshes
                
                optdict['Vertices'] = c_verts
                optdict['Indexes'] = c_faces
                optdict['UVs'] = c_uvs
                optdict['Normals'] = c_norms
            #HANDLE Primitives
            elif (colType == "Box"):
                optdict['Width']  = ob.dimensions[0]
                optdict['Depth']  = ob.dimensions[1]
                optdict['Height'] = ob.dimensions[2]
            elif (colType == "Sphere"):
                optdict['Radius'] = ob.dimensions[0] / 2.0
            elif (colType == "Cylinder"):
                optdict['Radius'] = ob.dimensions[0] / 2.0
                optdict['Height'] = ob.dimensions[2]
            else:
                raise Exception("Unsupported Collision")
            
            newob = Collision(**optdict)
        else:
            # ACTUAL MESH
            #Parse object Geometry
            print('Exporting: ', ob.name)
            verts,norms,luvs,faces = mesh_parser(ob)
            print("Object Count: ", len(verts), len(luvs), len(norms), len(faces))
            print("Object Rotation: ", degrees(rot[0]), degrees(rot[2]), degrees(rot[1]))
            #Create Mesh Object
            actualname = ob.name.split("_")[1]
            newob = Mesh(actualname, Transform = transform, Vertices=verts, UVs=luvs, Normals=norms, Indexes=faces)
            
            #Try to parse material
            try:
                slot = ob.material_slots[0]
                mat = slot.material
                print(mat.name)
                if not mat.name in material_dict:
                    print("Parsing Material " + mat.name)
                    material_ob = parse_material(ob)
                    material_dict[mat.name] = material_ob
                else:
                    material_ob = material_dict[mat.name]
                
                print(material_ob)
                #Attach material to Mesh
                newob.Material = material_ob
                
            except:
                raise Exception("Missing Material")
    
    #Locator and Reference Objects
    elif (ob.type=='EMPTY'):
        if (ob.name.startswith('NMS_REFERENCE')):
            print("Reference Detected")
            actualname = ob.name.split("_")[2]
            try:
                scenegraph = ob["REF"]
            except:
                raise Exception("Missing REF Property, Set it")
            
            newob = Reference(Name = ob.name, Transform = transform, Scenegraph = scenegraph)
        else:
            print("Locator Detected")
            actualname = ob.name.split("_")[1]
            newob = Locator(Name = actualname, Transform = transform)
    
    
    parent.add_child(newob)
    
    #Parse children
    for child in ob.children:
        if not (child.name.startswith('NMS') or child.name.startswith('COLLISION')):
            continue
        child_ob = parse_object(child, newob)
        #newob.add_child(child_ob)
        
    return newob


def main_exporter(exportpath):
    scn = bpy.context.scene
<<<<<<< HEAD
    filepath = bpy.data.filepath
    proj_path = os.path.dirname(filepath)
=======
    mname = os.path.basename(exportpath)
>>>>>>> 02e25906
    
    icounter = 0
    vcounter = 0
    vertices = []
    normals  = [] 
    indices  = []
    uvs      = []
    tangents = []

    materials = []
    collisions = []
    global material_dict
    material_dict = {}
    material_ids = []

    #Create main scene model
    scene = Model(Name = mname)
    
    #Try to fetch NMS_SCENE node
    try:
        main_ob = scn.objects['NMS_SCENE']
    except:
        raise Exception("Missing NMS_SCENE Node, Create it!")
    
    for ob in main_ob.children:
        if not ob.name.startswith('NMS'):
            continue
        print('Located Object for export', ob.name)
<<<<<<< HEAD
        objects.append(ob.name.upper())
        #Parse Geometry
        verts,norms,luvs,faces = mesh_parser(ob)
        print(len(verts), len(luvs), len(norms), len(faces))
        #Detect Collisions
        colOb = None
        if len(ob.children)>0:
            # Assuming that the first child is a collision object for now
            # I'll have to change that in order to handle actual children 
            # mesh/locator objects in the future
            col = ob.children[0]
            
            
            
            if col.name.startswith("COLLISION"):
                print("Collision found: ", col.name)
                split = col.name.split("_")
                colType = split[1]
                
                optdict = {}
                rot_x_mat = Matrix.Rotation(radians(-90), 4, 'X')
                trans, rot, scale = (rot_x_mat * col.matrix_local).decompose()
                rot = rot.to_euler()
                print(trans)
                print(rot)
                print(scale)
                optdict['Transform'] = TkTransformData(TransX=trans[0],
                                                       TransY=trans[1],
                                                       TransZ=trans[2],
                                                       RotX=degrees(rot[0]),
                                                       RotY=degrees(rot[1]),
                                                       RotZ=degrees(rot[2]),
                                                       ScaleX=scale[0],
                                                       ScaleY=scale[1],
                                                       ScaleZ=scale[2])
                
                optdict['Type'] = colType
                if (colType == "Mesh"):
                    c_verts,c_norms,c_uvs,c_faces = mesh_parser(col)
                    
                    #Reset Transforms on meshes
                    optdict['Transform'] = TkTransformData(TransX=0.0, TransY=0.0, TransZ=0.0,
                                                       RotX=0.0, RotY=0.0, RotZ=0.0,
                                                       ScaleX=1.0, ScaleY=1.0, ScaleZ=1.0)
                    optdict['Vertices'] = c_verts
                    optdict['Indexes'] = c_faces
                    optdict['uv_stream'] = c_uvs
                    optdict['Normals'] = c_norms
                #HANDLE Primitives
                elif (colType == "Box"):
                    optdict['Width']  = col.dimensions[0]
                    optdict['Depth']  = col.dimensions[1]
                    optdict['Height'] = col.dimensions[2]
                elif (colType == "Sphere"):
                    optdict['Radius'] = col.dimensions[0] / 2.0
                elif (colType == "Cylinder"):
                    optdict['Radius'] = col.dimensions[0] / 2.0
                    optdict['Height'] = col.dimensions[2]
                else:
                    raise Exception("Unsupported Collision")
                
                print(optdict.keys())
                colOb = Collision(**optdict)
                
        collisions.append(colOb)
          
        
=======
        parse_object(ob, scene)
        #scene.add_child(parse_object(ob))
>>>>>>> 02e25906
        

<<<<<<< HEAD
    #print('Blender Script')
    #print('Create Data Call')
    #print(material_ids, len(material_ids))
    #print(materials)
    #print(len(matsamplers))
    #print("Checking List Counts:", len(vertices), len(indices), len(collisions))
=======
    print('Blender Script')
    print('Create Data Call')
>>>>>>> 02e25906
    
    print('Creating .exmls')
    #Convert Paths
    directory = os.path.dirname(exportpath)
    mpath = os.path.dirname(os.path.abspath(exportpath))
    os.chdir(mpath)
<<<<<<< HEAD
    mname = os.path.basename(exportpath)
    Create_Data(mname,
                mname,
                objects,
                index_stream = indices,
                vertex_stream = vertices,
                uv_stream = uvs,
                n_stream = normals,
                materials = materials,
                mat_indices = material_ids,
                collisions = collisions
                )
=======
    Create_Data(mname,
                mname,
                scene)
                
    return {'FINISHED'}

>>>>>>> 02e25906

    return True


class NMS_Export_Operator(Operator, ExportHelper):
    """This appears in the tooltip of the operator and in the generated docs"""
    bl_idname = "export_mesh.nms"  # important since its how bpy.ops.import_test.some_data is constructed
    bl_label = "Export to NMS XML Format"

    # ExportHelper mixin class uses this
    filename_ext = ""

#    filter_glob = StringProperty(
#            default="*.txt",
#            options={'HIDDEN'},
#            maxlen=255,  # Max internal buffer length, longer would be clamped.
#            )

    # List of operator properties, the attributes will be assigned
    # to the class instance from the operator settings before calling.
#    use_setting = BoolProperty(
#            name="Example Boolean",
#            description="Example Tooltip",
#            default=True,
#            )

#    type = EnumProperty(
#            name="Example Enum",
#            description="Choose between two items",
#            items=(('OPT_A', "First Option", "Description one"),
#                   ('OPT_B', "Second Option", "Description two")),
#            default='OPT_A',
#            )

    def execute(self, context):
        status = main_exporter(self.filepath)
        self.report({'INFO'}, "Models Exported Successfully")
        if status:
            return {'FINISHED'}
        else:
            return {'CANCELLED'}


# Only needed if you want to add into a dynamic menu
def menu_func_export(self, context):
    self.layout.operator(NMS_Export_Operator.bl_idname, text="Export to NMS XML Format ")


def register():
    bpy.utils.register_class(NMS_Export_Operator)
    bpy.types.INFO_MT_file_export.append(menu_func_export)


def unregister():
    bpy.utils.unregister_class(NMS_Export_Operator)
    bpy.types.INFO_MT_file_export.remove(menu_func_export)


if __name__ == "__main__":
    register()

    # test call
    bpy.ops.export_mesh.nms(filepath="J:\\Installs\\Steam\\steamapps\\common\\No Man's Sky\\GAMEDATA\\PCBANKS\\JUMBO")<|MERGE_RESOLUTION|>--- conflicted
+++ resolved
@@ -29,10 +29,7 @@
 
 # Add script path to sys.path
 scriptpath = os.path.join(os.getcwd(),'nms_imp')
-<<<<<<< HEAD
-=======
 #scriptpath = bpy.context.space_data.text.filepath
->>>>>>> 02e25906
 #scriptpath = "J:\\Projects\\NMS_Model_Importer\\blender_script.py"
 #proj_path = os.path.dirname(scriptpath)
 #proj_path = bpy.path.abspath('//')
@@ -341,12 +338,7 @@
 
 def main_exporter(exportpath):
     scn = bpy.context.scene
-<<<<<<< HEAD
-    filepath = bpy.data.filepath
-    proj_path = os.path.dirname(filepath)
-=======
     mname = os.path.basename(exportpath)
->>>>>>> 02e25906
     
     icounter = 0
     vcounter = 0
@@ -375,118 +367,23 @@
         if not ob.name.startswith('NMS'):
             continue
         print('Located Object for export', ob.name)
-<<<<<<< HEAD
-        objects.append(ob.name.upper())
-        #Parse Geometry
-        verts,norms,luvs,faces = mesh_parser(ob)
-        print(len(verts), len(luvs), len(norms), len(faces))
-        #Detect Collisions
-        colOb = None
-        if len(ob.children)>0:
-            # Assuming that the first child is a collision object for now
-            # I'll have to change that in order to handle actual children 
-            # mesh/locator objects in the future
-            col = ob.children[0]
-            
-            
-            
-            if col.name.startswith("COLLISION"):
-                print("Collision found: ", col.name)
-                split = col.name.split("_")
-                colType = split[1]
-                
-                optdict = {}
-                rot_x_mat = Matrix.Rotation(radians(-90), 4, 'X')
-                trans, rot, scale = (rot_x_mat * col.matrix_local).decompose()
-                rot = rot.to_euler()
-                print(trans)
-                print(rot)
-                print(scale)
-                optdict['Transform'] = TkTransformData(TransX=trans[0],
-                                                       TransY=trans[1],
-                                                       TransZ=trans[2],
-                                                       RotX=degrees(rot[0]),
-                                                       RotY=degrees(rot[1]),
-                                                       RotZ=degrees(rot[2]),
-                                                       ScaleX=scale[0],
-                                                       ScaleY=scale[1],
-                                                       ScaleZ=scale[2])
-                
-                optdict['Type'] = colType
-                if (colType == "Mesh"):
-                    c_verts,c_norms,c_uvs,c_faces = mesh_parser(col)
-                    
-                    #Reset Transforms on meshes
-                    optdict['Transform'] = TkTransformData(TransX=0.0, TransY=0.0, TransZ=0.0,
-                                                       RotX=0.0, RotY=0.0, RotZ=0.0,
-                                                       ScaleX=1.0, ScaleY=1.0, ScaleZ=1.0)
-                    optdict['Vertices'] = c_verts
-                    optdict['Indexes'] = c_faces
-                    optdict['uv_stream'] = c_uvs
-                    optdict['Normals'] = c_norms
-                #HANDLE Primitives
-                elif (colType == "Box"):
-                    optdict['Width']  = col.dimensions[0]
-                    optdict['Depth']  = col.dimensions[1]
-                    optdict['Height'] = col.dimensions[2]
-                elif (colType == "Sphere"):
-                    optdict['Radius'] = col.dimensions[0] / 2.0
-                elif (colType == "Cylinder"):
-                    optdict['Radius'] = col.dimensions[0] / 2.0
-                    optdict['Height'] = col.dimensions[2]
-                else:
-                    raise Exception("Unsupported Collision")
-                
-                print(optdict.keys())
-                colOb = Collision(**optdict)
-                
-        collisions.append(colOb)
-          
-        
-=======
         parse_object(ob, scene)
         #scene.add_child(parse_object(ob))
->>>>>>> 02e25906
-        
-
-<<<<<<< HEAD
-    #print('Blender Script')
-    #print('Create Data Call')
-    #print(material_ids, len(material_ids))
-    #print(materials)
-    #print(len(matsamplers))
-    #print("Checking List Counts:", len(vertices), len(indices), len(collisions))
-=======
+        
+
     print('Blender Script')
     print('Create Data Call')
->>>>>>> 02e25906
     
     print('Creating .exmls')
     #Convert Paths
     directory = os.path.dirname(exportpath)
     mpath = os.path.dirname(os.path.abspath(exportpath))
     os.chdir(mpath)
-<<<<<<< HEAD
-    mname = os.path.basename(exportpath)
-    Create_Data(mname,
-                mname,
-                objects,
-                index_stream = indices,
-                vertex_stream = vertices,
-                uv_stream = uvs,
-                n_stream = normals,
-                materials = materials,
-                mat_indices = material_ids,
-                collisions = collisions
-                )
-=======
     Create_Data(mname,
                 mname,
                 scene)
                 
     return {'FINISHED'}
-
->>>>>>> 02e25906
 
     return True
 
